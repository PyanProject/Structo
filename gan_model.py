--- conflicted
+++ resolved
@@ -23,30 +23,15 @@
         )
 
     def forward(self, noise, embedding):
-<<<<<<< HEAD
-        if noise.dim() == 1:
-            noise = noise.unsqueeze(0)
-        if embedding.dim() == 1:
-            embedding = embedding.unsqueeze(0)
-        combined_input = torch.cat((noise, embedding), dim=1)
-        x = self.model(combined_input)
-        return x.view(-1, 3072)
-
-
-class Discriminator(nn.Module):
-    def __init__(self, data_dim, embedding_dim=512):
-=======
         combined_input = torch.cat((noise, embedding), dim=1)
         x = self.model(combined_input)
         return x.view(-1, 1024, 3)
 
 class Discriminator(nn.Module):
     def __init__(self, data_dim=3072, embedding_dim=512):
->>>>>>> 3c7fa656
         super(Discriminator, self).__init__()
         self.data_dim = data_dim
         self.embedding_dim = embedding_dim
-
 
         self.model = nn.Sequential(
             nn.Linear(data_dim + embedding_dim, 2048),
@@ -60,6 +45,7 @@
     def forward(self, data, embedding):
         combined_input = torch.cat((data.view(data.size(0), -1), embedding), dim=1)
         return self.model(combined_input)
+
 def train_gan(generator, discriminator, dataloader, embedding_generator, epochs, lr, device):
     generator.train()
     discriminator.train()
@@ -105,7 +91,7 @@
             loss_fake = criterion(fake_preds, fake_labels)
 
             loss_D = loss_real + loss_fake
-            loss_D.backward(retain_graph=True)
+            loss_D.backward()
             optimizer_D.step()
 
             # Обучение генератора
