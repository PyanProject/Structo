--- conflicted
+++ resolved
@@ -113,22 +113,15 @@
     # это какие то вектора. я хз че за вектора ему мерещатся, я такую игру только знаю. Но он тут начальник,
     # так что это ф-ция преобразования обработанного текста в эмбеддинги
     def generate_embedding(self, text: str, additional_info: str = "", shape_info: dict = None) -> torch.Tensor:
-        combined_text = f"A 3D Model of {text}"
+        combined_text = self.combine_text(text, additional_info, shape_info)
         print(f"[EMBED] Генерация эмбеддинга для текста: '{combined_text}'")
         text_input = clip.tokenize([combined_text]).to(self.device)
         
         with torch.no_grad():
             text_features = self.model.encode_text(text_input)
         
-        if hasattr(self, 'reduce_dim_layer'):
-            text_features = self.reduce_dim_layer(text_features)
-
-        text_features = text_features.squeeze(0)
-        
         print(f"[EMBED] Эмбеддинг CLIP сгенерирован. Размерность: {text_features.shape}")
         
-
-        text_features = text_features.squeeze()
         if hasattr(self, 'reduce_dim_layer'):
             text_features = self.reduce_dim_layer(text_features)
             print(f"[EMBED] Размерность эмбеддинга уменьшена до {text_features.shape[1]}.")
@@ -172,11 +165,7 @@
         print(f"[EMBED] Сохранение эмбеддинга в файл: {filepath}")
 
         try:
-<<<<<<< HEAD
-            np.save(filepath, embedding.detach().cpu().numpy())
-=======
             np.save(filepath, embedding.cpu().detach().numpy())
->>>>>>> 3c7fa656
             print(f"[EMBED] Эмбеддинг успешно сохранён: {filepath}")
         except Exception as e:
             print(f"[EMBED] Ошибка при сохранении файла: {e}")
