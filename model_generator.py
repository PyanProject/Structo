'''
этот файл раньше помогал дегенерировать простые модели, а сейчас его нужно переделать под датасет

'''

import numpy as np
import trimesh
import os
import hashlib
import open3d as o3d
import matplotlib.pyplot as plt


# при генерации модели она сохраняется и ей присваивается уникальное имя. очень важная ф-ция
def generate_unique_filename(text: str, output_dir: str) -> str:
    hash_object = hashlib.md5(text.encode())
    filename = f"model_{hash_object.hexdigest()[:8]}.ply"
    return os.path.join(output_dir, filename)

# не дает файлам переполниться, ф-ция-мусорщик
def manage_model_files(output_dir: str, max_files: int = 10):
    os.makedirs(output_dir, exist_ok=True)
    files = [f for f in os.listdir(output_dir) if f.endswith('.ply')]
    if len(files) > max_files:
        oldest_file = min(files, key=lambda f: os.path.getctime(os.path.join(output_dir, f)))
        os.remove(os.path.join(output_dir, oldest_file))
        print(f"[MODEL GEN] Удалён старый файл: {oldest_file}")

def normalize(value, min_val, max_val):
    return (value - min_val) / (max_val - min_val)

<<<<<<< HEAD
import trimesh
import numpy as np
import matplotlib.pyplot as plt

def generate_3d_scene_from_embedding(embedding, text, faces, output_dir="models"):
    try:
        # Преобразование эмбеддинга в вершины
        vertices = embedding.reshape(-1, 3)
        print(f"[DEBUG] Вершины: {vertices[:5]}")  # Вывод первых 5 вершин для отладки

        # Использование реальных данных для граней
        mesh = trimesh.Trimesh(vertices=vertices, faces=faces)
        print(f"[DEBUG] Грани: {faces[:5]}")  # Вывод первых 5 граней для отладки

        # Альтернативная визуализация с использованием matplotlib
        fig = plt.figure()
        ax = fig.add_subplot(111, projection='3d')
        ax.plot_trisurf(vertices[:, 0], vertices[:, 1], vertices[:, 2], triangles=faces, cmap='viridis', edgecolor='none')
        plt.show()
        print("[DEBUG] Визуализация выполнена")

        # Сохранение модели
        scene_filename = generate_unique_filename(text, output_dir)
        mesh.export(scene_filename)
        manage_model_files(output_dir)
        print(f"[MODEL GEN] 3D модель сохранена в файл: {scene_filename}")
        return scene_filename
    except Exception as e:
        print(f"[ERROR] Ошибка при генерации 3D сцены: {e}")
        return None
    

def generate_faces(vertices):
    # Пример генерации граней для простого случая
    # Здесь предполагается, что vertices представляет собой сетку точек
    # Для более сложных случаев используйте алгоритмы триангуляции
    faces = []
    for i in range(len(vertices) - 1):
        if i % 2 == 0:
            faces.append([i, i + 1, (i + 2) % len(vertices)])
    return np.array(faces)
=======
def generate_3d_scene_from_embedding(generated_data, text, output_dir="models"):
    print("[MODEL GEN] Generating 3D scene...")
    manage_model_files(output_dir)
    scene_filename = generate_unique_filename(text, output_dir)
    
    # Если текст содержит 'sphere', генерируем сферу напрямую
    if "sphere" in text.lower():
        print("[MODEL GEN] Detected 'sphere' in text. Generating sphere mesh.")
        mesh = o3d.geometry.TriangleMesh.create_sphere(radius=1.0)
        mesh.compute_vertex_normals()
        o3d.io.write_triangle_mesh(scene_filename, mesh)
        print(f"[MODEL GEN] Sphere mesh saved: {scene_filename}")
        return scene_filename

    # Проверка данных
    assert generated_data.ndim == 2 and generated_data.shape[1] == 3, "Generated data must be of shape (N, 3)"
    if np.isnan(generated_data).any() or np.isinf(generated_data).any():
        print("[MODEL GEN] Generated data contains NaNs or Infs. Cannot create mesh.")
        return None

    # Создание облака точек
    pcd = o3d.geometry.PointCloud()
    pcd.points = o3d.utility.Vector3dVector(generated_data)
    # Устанавливаем единый цвет точек
    pcd.paint_uniform_color([0.7, 0.7, 0.7])
    
    # Расчет нормалей
    pcd.estimate_normals(search_param=o3d.geometry.KDTreeSearchParamHybrid(radius=0.1, max_nn=30))
    pcd.orient_normals_to_align_with_direction(orientation_reference=np.array([0.0, 0.0, 1.0]))
    
    # Используем Poisson surface reconstruction для генерации меша
    print("[MODEL GEN] Performing Poisson surface reconstruction.")
    mesh, densities = o3d.geometry.TriangleMesh.create_from_point_cloud_poisson(pcd, depth=9)
    densities = np.asarray(densities)
    vertices_to_remove = densities < np.quantile(densities, 0.01)
    mesh.remove_vertices_by_mask(vertices_to_remove)

    # Если число треугольников слишком маленькое, значит Poisson реконструкция не смогла корректно восстановить форму,
    # поэтому переходим на вычисление выпуклой оболочки для получения замкнутой поверхности.
    if len(mesh.triangles) < 50:
         print("[MODEL GEN] Poisson reconstruction resulted in a sparse mesh. Falling back to convex hull.")
         mesh, _ = pcd.compute_convex_hull()
         mesh.paint_uniform_color([0.8, 0.8, 0.8])
         mesh.compute_vertex_normals()
    else:
         # Сглаживаем меш и устанавливаем единый цвет
         mesh = mesh.filter_smooth_simple(number_of_iterations=3)
         mesh.paint_uniform_color([0.8, 0.8, 0.8])
         mesh.compute_vertex_normals()
    
    # Save the mesh
    o3d.io.write_triangle_mesh(scene_filename, mesh)
    print(f"[MODEL GEN] Mesh saved: {scene_filename}")
    return scene_filename
>>>>>>> 9bf841e4
<|MERGE_RESOLUTION|>--- conflicted
+++ resolved
@@ -8,7 +8,6 @@
 import os
 import hashlib
 import open3d as o3d
-import matplotlib.pyplot as plt
 
 
 # при генерации модели она сохраняется и ей присваивается уникальное имя. очень важная ф-ция
@@ -29,49 +28,6 @@
 def normalize(value, min_val, max_val):
     return (value - min_val) / (max_val - min_val)
 
-<<<<<<< HEAD
-import trimesh
-import numpy as np
-import matplotlib.pyplot as plt
-
-def generate_3d_scene_from_embedding(embedding, text, faces, output_dir="models"):
-    try:
-        # Преобразование эмбеддинга в вершины
-        vertices = embedding.reshape(-1, 3)
-        print(f"[DEBUG] Вершины: {vertices[:5]}")  # Вывод первых 5 вершин для отладки
-
-        # Использование реальных данных для граней
-        mesh = trimesh.Trimesh(vertices=vertices, faces=faces)
-        print(f"[DEBUG] Грани: {faces[:5]}")  # Вывод первых 5 граней для отладки
-
-        # Альтернативная визуализация с использованием matplotlib
-        fig = plt.figure()
-        ax = fig.add_subplot(111, projection='3d')
-        ax.plot_trisurf(vertices[:, 0], vertices[:, 1], vertices[:, 2], triangles=faces, cmap='viridis', edgecolor='none')
-        plt.show()
-        print("[DEBUG] Визуализация выполнена")
-
-        # Сохранение модели
-        scene_filename = generate_unique_filename(text, output_dir)
-        mesh.export(scene_filename)
-        manage_model_files(output_dir)
-        print(f"[MODEL GEN] 3D модель сохранена в файл: {scene_filename}")
-        return scene_filename
-    except Exception as e:
-        print(f"[ERROR] Ошибка при генерации 3D сцены: {e}")
-        return None
-    
-
-def generate_faces(vertices):
-    # Пример генерации граней для простого случая
-    # Здесь предполагается, что vertices представляет собой сетку точек
-    # Для более сложных случаев используйте алгоритмы триангуляции
-    faces = []
-    for i in range(len(vertices) - 1):
-        if i % 2 == 0:
-            faces.append([i, i + 1, (i + 2) % len(vertices)])
-    return np.array(faces)
-=======
 def generate_3d_scene_from_embedding(generated_data, text, output_dir="models"):
     print("[MODEL GEN] Generating 3D scene...")
     manage_model_files(output_dir)
@@ -125,5 +81,4 @@
     # Save the mesh
     o3d.io.write_triangle_mesh(scene_filename, mesh)
     print(f"[MODEL GEN] Mesh saved: {scene_filename}")
-    return scene_filename
->>>>>>> 9bf841e4
+    return scene_filename