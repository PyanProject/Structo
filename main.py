--- conflicted
+++ resolved
@@ -34,55 +34,6 @@
     device = torch.device("cuda" if torch.cuda.is_available() else "cpu") 
     print(f"[MAIN] Используемое устройство: {device}")
 
-<<<<<<< HEAD
-    embedding_generator = EmbeddingGenerator(device, reduced_dim=512)
-
-    dataset_generator = ModelNet40Dataset(root_dir="datasets/ModelNet40", split="train")
-    dataloader = DataLoader(dataset_generator.generate_dataset(), batch_size=32, shuffle=True)
-
-    input_dim = 100
-    output_dim = 3072
-    generator = Generator(noise_dim=input_dim, embedding_dim=512, output_dim=output_dim).to(device)
-    discriminator = Discriminator(data_dim=3072, embedding_dim=512).to(device)
-
-    print("[MAIN] Начинаем тренировку GAN...")
-    train_gan(generator, discriminator, dataloader, embedding_generator, epochs=1, lr=0.0002, device=device)
-
-    try:
-        torch.save(generator.state_dict(), 'generator.pth')
-        print("[MAIN] Модель генератора успешно сохранена в 'generator.pth'")
-    except Exception as e:
-        print(f"[ERROR] Не удалось сохранить модель генератора: {e}")
-
-    torch.save(generator.state_dict(), 'generator.pth')
-    torch.save(discriminator.state_dict(), 'discriminator.pth')
-    print("[MAIN] Модели GAN сохранены.")
-
-    text = input("[MAIN] Введите текст для создания эмбеддинга и 3D сцены: ")
-    print(f"[MAIN] Введенный текст: {text}")
-    embedding = embedding_generator.generate_embedding(text).to(device)
-    #embedding = embedding.squeeze()
-    embedding = embedding_generator.generate_embedding(text).detach().to(device)
-    if embedding.dim() == 1:
-        embedding = embedding.unsqueeze(0)
-
-    with torch.no_grad():
-        noise = torch.randn(1, generator.noise_dim).to(device)
-        # Verify dimensions before passing to generator
-        print(f"Noise shape: {noise.shape}")
-        print(f"Embedding shape: {embedding.shape}")
-        generated_data = generator(noise, embedding).cpu().numpy().reshape(-1, 3)
-
-    scene_filename = generate_3d_scene_from_embedding(generated_data, text)
-    print(f"[MAIN] 3D модель сохранена в файл: {scene_filename}")
-
-    print("[MAIN] Открываем 3D модель для визуализации с помощью Open3D...")
-    mesh = o3d.io.read_triangle_mesh(scene_filename)
-    if not mesh.is_empty():
-        o3d.visualization.draw_geometries([mesh])
-    else:
-        print("[MAIN] Ошибка при загрузке модели для визуализации.")
-=======
     # Проверка моделей spaCy
     try:
         print("[MAIN] Загрузка моделей spaCy...")
@@ -176,7 +127,6 @@
         print(f"[MAIN] Модель сохранена: {scene_filename}")
     except Exception as e:
         print(f"[MAIN] Ошибка генерации: {e}")
->>>>>>> 3c7fa656
 
 if __name__ == "__main__":
     main()