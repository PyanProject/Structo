--- conflicted
+++ resolved
@@ -99,7 +99,7 @@
     # Обучение
     print("[MAIN] Запуск обучения...")
     try:
-        train_gan(generator, discriminator, dataloader, embedding_generator, epochs=1, lr=0.0002, device=device)
+        train_gan(generator, discriminator, dataloader, embedding_generator, epochs=10, lr=0.0001, device=device)
         print("[MAIN] Обучение завершено.")
     except Exception as e:
         print(f"[MAIN] Ошибка обучения: {e}")
@@ -122,10 +122,6 @@
             noise = torch.randn(1, generator.noise_dim).to(device)
             generated_data = generator(noise, embedding).cpu().detach().numpy().squeeze()
 
-<<<<<<< HEAD
-        vertices, faces = dataset_generator[0]
-        scene_filename = generate_3d_scene_from_embedding(generated_data, text, faces.numpy())
-=======
             pcd = o3d.geometry.PointCloud()
             pcd.points = o3d.utility.Vector3dVector(generated_data)
             print("[DEBUG] Визуализация сгенерированных точек...")
@@ -133,7 +129,6 @@
             
 
         scene_filename = generate_3d_scene_from_embedding(generated_data, text)
->>>>>>> 8f00f6c9
         print(f"[MAIN] Модель сохранена: {scene_filename}")
     except Exception as e:
         print(f"[MAIN] Ошибка генерации: {e}")
