--- conflicted
+++ resolved
@@ -5,7 +5,7 @@
 import torch
 import trimesh
 from embedding_generator import EmbeddingGenerator
-from model_generator import generate_3d_scene_from_embedding, generate_faces
+from model_generator import generate_3d_scene_from_embedding
 from dataset import ModelNet40Dataset, collate_fn
 from gan_model import Generator, Discriminator, train_gan
 from torch.utils.data import DataLoader
@@ -15,7 +15,7 @@
 import spacy
 from tqdm import tqdm  # Для отображения прогресса
 
-def validate_dataset(dataset):  
+def validate_dataset(dataset):
     '''Проверка целостности файлов датасета с прогресс-баром'''
     valid_files = []
     print("[MAIN] Проверка целостности файлов датасета...")
@@ -64,12 +64,12 @@
         print(f"[MAIN] Ошибка загрузки датасета: {e}")
         return
 
-    # Валидация датасета 
+    # Валидация датасета
     try:
         validate_dataset(dataset_generator)
     except ValueError as e:
         print(f"[MAIN] Критическая ошибка: {e}")
-        return 
+        return
 
     # DataLoader
     print("[MAIN] Создание DataLoader...")
@@ -98,19 +98,13 @@
         return
 
     # Обучение
-
     print("[MAIN] Запуск обучения...")
-<<<<<<< HEAD
-    train_gan(generator, discriminator, dataloader, embedding_generator, epochs=10, lr=0.0001, device=device)
-    print("[MAIN] Обучение завершено.")
-=======
     try:
         train_gan(generator, discriminator, dataloader, embedding_generator, epochs=3, lr=0.0001, device=device)
         print("[MAIN] Обучение завершено.")
     except Exception as e:
         print(f"[MAIN] Ошибка обучения: {e}")
         return
->>>>>>> 9bf841e4
 
     # Сохранение моделей
     os.makedirs('models', exist_ok=True)
@@ -118,35 +112,6 @@
     torch.save(discriminator.state_dict(), 'models/discriminator.pth')
     print("[MAIN] Модели сохранены.")
 
-<<<<<<< HEAD
-    # Генерация 3D-модели
-    text = input("[MAIN] Введите текст для генерации 3D-модели: ")
-    try:
-        embedding = embedding_generator.generate_embedding(text).to(device)
-        if embedding.dim() == 1:
-            embedding = embedding.unsqueeze(0)
-
-        with torch.no_grad():
-            noise = torch.randn(1, generator.noise_dim).to(device)
-            generated_data = generator(noise, embedding).cpu().detach().numpy().squeeze()
-
-            print('[DEBUG] Визуалиация данных:')
-
-            pcd = o3d.geometry.PointCloud()
-
-            print("создание облака точек")
-            generated_data = np.asarray(generated_data, dtype=np.float64)
-            pcd.points = o3d.utility.Vector3dVector(generated_data)
-            print("[DEBUG] Визуализация сгенерированных точек...")
-            o3d.visualization.draw_geometries([pcd], window_name="Сгенерированные точки")
-            
-        faces = generate_faces(generated_data.reshape(-1, 3))
-        print('Сохранение модели')
-        scene_filename = generate_3d_scene_from_embedding(generated_data, text, faces)
-        print(f"[MAIN] Модель сохранена: {scene_filename}")
-    except Exception as e:
-        print(f"[MAIN] Ошибка генерации: {e}")
-=======
     while True:
         text = input("[MAIN] Введите текст для генерации 3D-модели (или 'exit' для выхода): ")
         if text.lower() in ["exit", "quit"]:
@@ -177,7 +142,6 @@
             print(f"[MAIN] Модель сохранена: {scene_filename}")
         except Exception as e:
             print(f"[MAIN] Ошибка генерации: {e}")
->>>>>>> 9bf841e4
 
 if __name__ == "__main__":
     main()